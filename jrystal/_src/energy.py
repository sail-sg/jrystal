"""Energy functions. """

import numpy as np
import jax
import jax.numpy as jnp
import jax_xc

from jrystal._src.utils import complex_norm_square, vmapstack
from jrystal._src import potential
from jrystal._src import xc_density

from typing import Callable, Union
from jaxtyping import Float, Array
from jrystal._src.jrystal_typing import ComplexGrid, RealVecterGrid, RealScalar
from jrystal._src.jrystal_typing import RealGrid


def reciprocal_braket(
  potential_grids: ComplexGrid, density_grids: ComplexGrid, vol: RealScalar
) -> RealScalar:
<<<<<<< HEAD
  r"""This function calculate the inner product of <f|g> in reciprocal space

  .. math::
    <f|g> \approx \sum_g f^*(g)r(g) * vol / N / N

  where N is the number of grid size.

  NOTE: in this project, hartree and external energy integral is calculated
  in reciprocal space.

  Args:
      potential_grids (ComplexGrid): potential in reciprocal space.
      density_grids (ComplexGrid): density in reciprocal space.
      vol (RealScalar): the volume of unit cell.

  Returns:
      RealScalar: the value of the inner product.
  """
=======
>>>>>>> 7ad95f5f
  if potential_grids.shape != density_grids.shape:
    raise ValueError(
      f"potential and density shape are not aligned. Got "
      f"{potential_grids.shape} and {density_grids.shape}."
    )
<<<<<<< HEAD

  num_grids = np.prod(np.array(potential_grids.shape))
  discretize_factor = vol / num_grids / num_grids
  product = jnp.sum(
    jnp.conj(potential_grids) * density_grids
  ) * discretize_factor

  return product.real


def real_braket(
  potential_grids: ComplexGrid, density_grids: ComplexGrid, vol: RealScalar
) -> RealScalar:
  r"""This function calculate the inner product of <f|g> in real space

  .. math::
    <f|g> \approx \sum_r f^*(r)r(r) * vol / N

  where N is the number of grid size.

  NOTE: in this project, exchange-correlation energy integral is calculated
  in real space.

  Args:
      potential_grids (ComplexGrid): potential in real space.
      density_grids (ComplexGrid): density in real space.
      vol (RealScalar): the volume of unit cell.

  Returns:
      RealScalar: the value of the inner product.
  """
  if potential_grids.shape != density_grids.shape:
    raise ValueError(
      f"potential and density shape are not aligned. Got "
      f"{potential_grids.shape} and {density_grids.shape}."
    )

  num_grids = np.prod(np.array(potential_grids.shape))
  discretize_factor = vol / num_grids
  product = jnp.sum(potential_grids * density_grids) * discretize_factor
  return product
=======
  num_grids = np.prod(np.array(potential_grids.shape))
  # Parseval's theorem
  parseval_factor = 1 / num_grids
  # numerical integration weights
  integral_weight = vol / num_grids
  return jnp.sum(
    potential_grids * density_grids
  ) * parseval_factor * integral_weight
>>>>>>> 7ad95f5f


def hartree(
  reciprocal_density_grid: ComplexGrid,
  g_vector_grid: RealVecterGrid,
  vol: RealScalar
) -> RealScalar:
  r"""Hartree energy for plane wave orbitals on reciprocal space.

  .. math::
    E = 2\pi \sum_i \sum_k \sum_G \dfrac{n(G)^2}{\|G\|^2}

  Args:
    reciprocal_density_grid (nd-array): the density of grid points in
      reciprocal space. Shape: [_, N1, N2, N3]
    g_vector_grid (4D array): g vector grid. Shape: [N1, N2, N3, 3]
    vol: scalar

  Return:
    Hartree energy: float.
  """
  dim = g_vector_grid.shape[-1]

  if reciprocal_density_grid.ndim == dim + 1:
    reciprocal_density_grid = jnp.sum(reciprocal_density_grid, axis=0)

  v_hartree_reciprocal = potential.hartree_reciprocal(
    reciprocal_density_grid, g_vector_grid
  )
<<<<<<< HEAD

  hartree_energy = reciprocal_braket(
    v_hartree_reciprocal, reciprocal_density_grid, vol
  ) / 2

  return hartree_energy.real
=======
>>>>>>> 7ad95f5f

  hartree_energy = reciprocal_braket(
    v_hartree_reciprocal, reciprocal_density_grid, vol
  ) / 2

  return hartree_energy.real


# TODO: reduce annotation aliases, use explicit Complex[Array, "n1 n2 n3"] instead
def external(
  reciprocal_density_grid: ComplexGrid,
  positions: Float[Array, 'num_atoms d'],
  charges: Float[Array, 'num_atoms'],
  g_vector_grid: RealVecterGrid,
  vol: RealScalar
) -> RealScalar:
  r"""

    Externel energy for plane waves

    .. math::
        V = \sum_G \sum_i s_i(G) v_i(G)
        E = \int V(r) \rho(r) dr

    where

    .. math::
        s_i(G) = exp(jG\tau_i)
        v_i(G) = -4 \pi z_i / \Vert G \Vert^2

    Args:
      reciprocal_density_grid (ComplexGrid): the density of grid points in
        reciprocal space.
      positions (Array): Coordinates of atoms in a unit cell.
        Shape: [num_atoms d].
      charges (Array): Charges of atoms. Shape: [num_atoms].
      g_vector_grid (RealVecterGrid): G vector grid.

    Return:
      RealScalar: External energy.

  """
  dim = g_vector_grid.shape[-1]
  if reciprocal_density_grid.ndim == dim + 1:
    reciprocal_density_grid = jnp.sum(reciprocal_density_grid, axis=0)

  v_externel_reciprocal = potential.externel_reciprocal(
    positions, charges, g_vector_grid, vol
  )
  externel_energy = reciprocal_braket(
    v_externel_reciprocal, reciprocal_density_grid, vol
  )
<<<<<<< HEAD

=======
>>>>>>> 7ad95f5f
  return externel_energy.real


def kinetic(
  g_vector_grid: RealVecterGrid,
  k_vector_grid: RealVecterGrid,
  coeff_grid: ComplexGrid,
  occupation=None
) -> Union[RealScalar, Float[Array, "num_spin num_k num_bands"]]:
  r"""Kinetic energy.

  .. math::
      E = 1/2 \sum_{G} |k + G|^2 c_{i,k,G}^2

  Args:
      g_vector_grid (RealVecterGrid):  G vector grid.
      k_vector_grid (RealVecterGrid):  k vector grid.
      coeff_grid (ComplexGrid): Plane wave coefficient.
      occupation (Array, optional): occupation array. If provided, then the
        function will be reduced by applying occupation number. If not provided,
        then the function will return the kinetic energy of all the orbitals.

  Returns:
      RealScalar or Float[Array, "num_spin num_k num_bands"]]: kinetic energy.

  """

  dim = g_vector_grid.shape[-1]

  _g = jnp.expand_dims(g_vector_grid, axis=range(3))
  _k = jnp.expand_dims(
    k_vector_grid, axis=[0] + [i + 2 for i in range(dim + 1)]
  )
  e_kin = jnp.sum((_g + _k)**2, axis=-1)  # [1, nk, ni, N1, N2, N3]
  e_kin = jnp.sum(
    e_kin * complex_norm_square(coeff_grid), axis=range(3, dim + 3)
  )

  if occupation is not None:
    e_kin = jnp.sum(e_kin * occupation) / 2
  else:
    e_kin /= 2

  return e_kin


def xc(
  density_fn: Callable,
  r_vector_grid: RealVecterGrid,
  vol: RealScalar,
  xc: str = 'lda_x'
) -> Float:
  epsilon_xc = getattr(jax_xc, xc, None)
  if epsilon_xc:
    epsilon_xc = epsilon_xc(polarized=True)

  num_grid = jnp.prod(jnp.array(r_vector_grid.shape))
  map_dim = r_vector_grid.ndim - 1

  def _integrad(r):
    return epsilon_xc(density_fn, r) * density_fn(r)

  _eps_den_grid = vmapstack(map_dim)(_integrad)(r_vector_grid)
  return jnp.sum(_eps_den_grid) * vol / num_grid


def xc_lda(density_grid: RealGrid, vol: RealScalar):
  r"""local density approximation potential.

  NOTE: this is a non-polarized lda potential

  .. math::
      E_{\rm x}^{\mathrm{LDA}}[\rho] = - \frac{3}{4}\left( \frac{3}{\pi} \right)^{1/3}\int\rho(\mathbf{r})^{4/3}  # noqa: E501

  Args:
      density_grid (RealGrid): the density of grid points in
        real space.
      vol (RealScalar): the volume of unit cell.

  Returns:
      RealGrid: the variation of the lda energy with respect to the density.

  """

  if density_grid.ndim == 4:  # have spin channel
    density_grid = jnp.sum(density_grid, axis=0)

  num_grid = jnp.prod(jnp.array(density_grid.shape))
  e_lda = jnp.sum(xc_density.lda_x(density_grid) * density_grid)

  return e_lda * vol / num_grid


def ewald_coulomb_repulsion(
  positions: Float[Array, 'num_atoms d'],
  charges: Float[Array, 'num_atoms'],
  g_vector_grid: RealVecterGrid,
  vol: RealScalar,
  ewald_eta: float,
  ewald_grid: Float[Array, 'num_translations d']
) -> RealScalar:
  """
  Ewald summation.

  Ref: Martin, R. M. (2020). Electronic structure: basic theory and practical
  methods. Cambridge university press. (Appendix F.2)


  Args:
      positions (Float[Array, &#39;num_atoms d&#39;]): _description_
      charges (Float[Array, &#39;num_atoms&#39;]): _description_
      cell_vector (Float[Array, &#39;d d&#39;]): _description_
      reciprocal_density_grid (ComplexGrid): _description_
      vol (RealScalar): _description_
      ewald_eta (float): _description_
      ewald_grid (RealGrid): a grid for ewald sum.
        Can be generated by jrystal._src.grid.translation_vectors

  Returns:
      RealScalar: ewald sum of coulomb repulsion energy.

  """
  dim = positions.shape[-1]

  tau = jnp.expand_dims(positions, 0) - jnp.expand_dims(positions, 1)
  tau_t = jnp.expand_dims(tau, 2) - jnp.expand_dims(ewald_grid, axis=(0, 1))
  # [na, na, nt, 3]
  tau_t_norm = jnp.sqrt(jnp.sum(tau_t**2, axis=-1) + 1e-20)  # [na, na, nt]
  tau_t_norm = jnp.where(tau_t_norm <= 1e-9, 1e20, tau_t_norm)

  #  atom-atom part:
  ew_ovlp = jnp.sum(
    jax.scipy.special.erfc(ewald_eta * tau_t_norm) / tau_t_norm, axis=2
  )

  # the reciprocal space part:
  gvec_norm_sq = jnp.sum(g_vector_grid**2, axis=3)  # [N1, N2, N3]
  gvec_norm_sq = gvec_norm_sq.at[(0,) * dim].set(1e16)

  ew_rprcl = jnp.exp(-gvec_norm_sq / 4 / ewald_eta**2) / gvec_norm_sq
  ew_rprcl1 = jnp.expand_dims(ew_rprcl, range(3, 3 + dim))
  ew_rprcl2 = jnp.cos(
    jnp.expand_dims(g_vector_grid, axis=(-2, -3)) *
    jnp.expand_dims(tau, range(dim))
  )
  ew_rprcl = jnp.sum(ew_rprcl1 * ew_rprcl2, axis=-1)  # [N1, N2, N3, na, na]

  ew_rprcl = jnp.sum(
    ew_rprcl.at[(0,) * dim].set(0), axis=range(dim)
  )  # [na, na]
  ew_rprcl = ew_rprcl * 4 * jnp.pi / vol
  ew_aa = jnp.einsum('i,ij->j', charges, ew_ovlp + ew_rprcl)
  ew_aa = jnp.dot(ew_aa, charges) / 2

  # single atom part
  ew_a = -jnp.sum(charges**2) * 2 * ewald_eta / jnp.sqrt(jnp.pi) / 2
  ew_a -= jnp.sum(charges)**2 * jnp.pi / ewald_eta**2 / vol / 2

  return ew_aa + ew_a<|MERGE_RESOLUTION|>--- conflicted
+++ resolved
@@ -18,7 +18,6 @@
 def reciprocal_braket(
   potential_grids: ComplexGrid, density_grids: ComplexGrid, vol: RealScalar
 ) -> RealScalar:
-<<<<<<< HEAD
   r"""This function calculate the inner product of <f|g> in reciprocal space
 
   .. math::
@@ -37,21 +36,20 @@
   Returns:
       RealScalar: the value of the inner product.
   """
-=======
->>>>>>> 7ad95f5f
   if potential_grids.shape != density_grids.shape:
     raise ValueError(
       f"potential and density shape are not aligned. Got "
       f"{potential_grids.shape} and {density_grids.shape}."
     )
-<<<<<<< HEAD
 
   num_grids = np.prod(np.array(potential_grids.shape))
-  discretize_factor = vol / num_grids / num_grids
+  # Parseval's theorem
+  parseval_factor = 1 / num_grids
+  # numerical integration weights
+  integral_weight = vol / num_grids
   product = jnp.sum(
-    jnp.conj(potential_grids) * density_grids
-  ) * discretize_factor
-
+    potential_grids * density_grids
+  ) * parseval_factor * integral_weight
   return product.real
 
 
@@ -86,16 +84,6 @@
   discretize_factor = vol / num_grids
   product = jnp.sum(potential_grids * density_grids) * discretize_factor
   return product
-=======
-  num_grids = np.prod(np.array(potential_grids.shape))
-  # Parseval's theorem
-  parseval_factor = 1 / num_grids
-  # numerical integration weights
-  integral_weight = vol / num_grids
-  return jnp.sum(
-    potential_grids * density_grids
-  ) * parseval_factor * integral_weight
->>>>>>> 7ad95f5f
 
 
 def hartree(
@@ -125,24 +113,14 @@
   v_hartree_reciprocal = potential.hartree_reciprocal(
     reciprocal_density_grid, g_vector_grid
   )
-<<<<<<< HEAD
 
   hartree_energy = reciprocal_braket(
     v_hartree_reciprocal, reciprocal_density_grid, vol
   ) / 2
 
   return hartree_energy.real
-=======
->>>>>>> 7ad95f5f
-
-  hartree_energy = reciprocal_braket(
-    v_hartree_reciprocal, reciprocal_density_grid, vol
-  ) / 2
-
-  return hartree_energy.real
-
-
-# TODO: reduce annotation aliases, use explicit Complex[Array, "n1 n2 n3"] instead
+
+
 def external(
   reciprocal_density_grid: ComplexGrid,
   positions: Float[Array, 'num_atoms d'],
@@ -186,10 +164,7 @@
   externel_energy = reciprocal_braket(
     v_externel_reciprocal, reciprocal_density_grid, vol
   )
-<<<<<<< HEAD
-
-=======
->>>>>>> 7ad95f5f
+
   return externel_energy.real
 
 
