"""Planewave module."""
<<<<<<< HEAD
=======
from typing import Optional, Tuple, Union
>>>>>>> d0b59a2a

import jax
import jax.numpy as jnp
import numpy as np
from jaxtyping import Array, Bool, Complex, Float

from .grid import g_vectors
from .typing import OccupationArray, ScalarGrid
from .unitary_module import unitary_matrix, unitary_matrix_param_init
from .utils import absolute_square, reshape_coefficient, volume


def param_init(
  key,
  num_bands: int,
  num_kpts: int,
  freq_mask: ScalarGrid[Bool, 3],
  restricted: bool = True,
):
  r"""Initialize the raw parameters.

  In planewave based calculation, a wave function is represented as a
  linear combination of the fourier series in 3D. Therefore to create one
  wave function we need a 3D shaped tensor to represent the mixing
  coefficients on each of the frequency component (denoted as :code:`G`).
  :code:`freq_mask` provides a 3D mask to decide which frequency components
  are selected, the number of selected components is denoted as :code:`num_g`.

  The :code:`num_bands` & :code:`num_kpts` is a bit hard to explain, intuitively,
  the wave functions consists of high frequency components that has a period
  smaller than the unit cell (denoted :math:`G`) and components that has a period
  larger than the unit cell (denoted :math:`k`).

  The most general form of wave function is

  .. math::

    \psi(r) = \sum_k \sum_G c_{kG} e^{i(k+G)r}

  However, according to bloch theorum, which uses extra periodic constraints,
  the parametric form of wave function can be reduced to

  .. math::

    \psi(r) = \sum_k d_k e^{ikr}\sum_G c_{kG} e^{iGr}

  This function generates a raw parameter, which after processing by
  :py:func:`coeff` can be used as the :math:`c_{kG}` part of the above equation.
  For the :math:`d_k` part of the parameter, refer to :py:func:`jrystal.occupation`.


  Extension reads:
  1. Why and how to mask the frequency components.
  2. Bloch theorum.

  As far as this function is concerned, it simply just returns a randomly
  initialized parameter of shape :code:`(num_spin, num_kpts, num_g, num_bands)`.
  The input arguments to this function is only used to determine the shape.

  Note that this function returns the raw parameter that can not be used
  directly to weight the frequency components, as in quantum chemistry we
  require the wave functions to be orthogonal to each other.
  check :py:func:`coeff` for converting the raw parameter into an unitary
  tensor.

  Args:
    key: ranodm key for initializing the parameters
    num_bands: the number of bands.
    num_kpts: the number of k points.
    freq_mask: a 3D mask that denotes which frequency components are selected.
    restricted: if :code:`True`, :code:`num_spin=2` else :code:`num_spin=1`.

  Returns:
    A complex type raw parameter of shape
    :code:`(num_spin, num_kpts, num_g, num_bands)`.
  """
  num_spin = 1 if restricted else 2
  num_g = np.sum(freq_mask).item()
  shape = (num_spin, num_kpts, num_g, num_bands)
  return unitary_matrix_param_init(key, shape, complex=True)


def coeff(
  pw_param: Union[Array, Tuple], freq_mask: ScalarGrid[Bool, 3]
) -> Complex[Array, "spin kpts band n1 n2 n3"]:
  r"""Create the linear coefficients to combine the frequency components.

  The :code:`pw_param` should be created from :py:func:`param_init`, and the same
  :code:`freq_mask` used in :py:func:`param_init` should be used here. As mentioned
  in :py:func:`param_init`, we use linear combination over 3D fourier
  components for creating wave functions. Some extra requirements are

  1. The wave functions that has the same spin and same k component needs
     to be orthogonal to each other.
  2. We only activate some of the frequency components with the :code:`freq_mask`.

  As the raw parameter returned from :py:func:`param_init` has the shape
  :code:`(num_spin, num_kpts, num_g, num_bands)`, where :code:`num_g` is the number of
  activated frequencies flattend from the activated entries in the :code:`freq_mask`
  This function first orthogonalize over the last two dimensions and
  reorganize the orthogonalized parameter into a 3D grid the same shape of
  the frequency mask.

  Extension reads:
  1. Why and how to mask the frequency components.
  2. Bloch theorum.

  Args:
    pw_param: the raw parameter, maybe created from
    :py:func:`param_init`.
    freq_mask: a 3D mask to select the frequency components.

  Returns:
    Complex array of shape :code:`(num_spin, num_kpts, num_band, n1, n2, n3)`.
    It satisfies the unitary constraint that for any :code:`i,j`
    :code:`einsum('kabc,labc->kl', ret[i, j], ret[i, j])` is an identity matrix.
  """
  coeff = unitary_matrix(pw_param, complex=True)
  coeff = jnp.swapaxes(coeff, -1, -2)
  return reshape_coefficient(coeff, freq_mask)


def wave_grid(
  coeff: Complex[Array, "spin kpts band n1 n2 n3"],
  vol: Union[float, Array],
):
  r"""Wave function evaluated at a grid of spacial locations.

  Our wave functions lives in the 3D space, and we use linear combination of
  3D fourier components to parameterize them, the parameters are the
  linear coeffcients. A single wave function look like

  .. math::

    \psi(r)=\frac{1}{\sqrt{V}} \sum_G c_{G} e^{iG^\top r}

  :math:`G` is the 3D frequency components, :math:`V` is the volume of the crystal
  unit cell, which is to make sure the wave function is normalized within
  the cell.

  where :math:`c` is the linear coefficient. It combines over different :math:`G`
  components that is generated with :py:func:`jrystal.grid.g_vectors`.
  We can evaluate the wave function at any spatial location :math:`r` which takes
  :math:`O(|G|)` computation. However, if we evaluate this function on a specific
  spatial grid of size :math:`|G|`, we can be faster than :math:`O(|G|^2)` by using
  fourier transform. IFFT gives us an :math:`O(|G|\log(|G|))` implementation of the
  above equation. The :math:`G` and :math:`R` grid can be obtained from
  :py:func:`jrystal.grid.g_vectors` and :py:func:`jrystal.grid.r_vectors`
  correspondingly.

  .. code:: python

    G = jrystal.grid.g_vectors(*args)  # (n1, n2, n3, 3)
    R = jrystal.grid.r_vectors(*args)  # (n1, n2, n3, 3)
    coefficients = ...  # (n1, n2, n3)
    vol = ...

    def wave_function(r):
      return (coefficients * jnp.exp(1j * G @ r)).sum() / jnp.sqrt(vol)

    # The following is O(|G|^2)
    wave_at_R_naive = jax.vmap(jax.vmap(jax.vmap(wave_function)))(R)
    # The following is O(|G|log|G|)
    wave_at_R_fft = wave_grid(coefficients, vol)

  As IFFT implements

  .. math::

    x_n = \frac{1}{N} \sum_{k=0}^{N-1} X_k e^{i\frac{2\pi}{N}kn}

  It is a bit different from the definition of the wave function,
  if you check the code, we do two things to align them,

  1. we multiply back the :math:`N` to cancel the :math:`\frac{1}{N}`
  factor in the IFFT (in 3D the :code:`np.prod(grid_sizes)`).
  2. we divide by the :math:`\sqrt{V}`.

  The :code:`coeff` passed to this function has shape :code:`(..., n1, n2, n3)`,
  it can have any leading dimension.
  It can be created using :py:func:`param_init` and :py:func:`coeff`.
  :py:func:`param_init` creates a raw parameter and :py:func:`coeff` converts
  that parameter into coefficients that are used to linearly weight the 3D
  fourier components.

  Args:
    coeff: linear combination coefficients over the 3D fourier components.
      shape is :code:`(..., n1, n2, n3)` where :code:`(n1, n2, n3)` is the shape of the
      3D frequency components generated
      from :py:func:`jrystal.grid.g_vectors`.
    vol: volume of the unit cell.

  Returns:
    The result of evaluating the wave function on the specific spatial grid.
  """
  grid_sizes = coeff.shape[-3:]
  wave_grid = jnp.fft.ifftn(coeff, axes=range(-3, 0))
  wave_grid *= np.prod(grid_sizes) / jnp.sqrt(vol)
  return wave_grid


def density_grid(
  coeff: Complex[Array, "spin kpts band n1 n2 n3"],
<<<<<<< HEAD
  vol: float | Array,
  occupation: Optional[OccupationArray] = None,
=======
  vol: Union[float, Array],
  occupation: Optional[OccupationArray] = None
>>>>>>> d0b59a2a
) -> ScalarGrid[Complex, 3]:
  r"""Compute the density at the spatial grid.

  In a system with electrons, the density of the electron is the result of
  multiple wave functions overlapping in the space. As we mention in
  :py:func:`wave_grid`, the wave function is a linear combination of 3D fourier
  components. To compute the density, usually we only need to take the absolute
  square of each wave function and sum them up.

  .. math::

    \rho(r) = \sum_i |\psi_i(r)|^2

  This function evaluates the density :math:`\rho(r)` as the spatial grid generated
  from the :py:func:`jrystal.grid.r_vectors`.

  In crystals, this is a little bit more complicated. If we consider the
  components whose period is smaller than the unit cell as :math:`G` and the
  components whose period is larger than the unit cell as :math:`k`, the most
  general form of wave function is

  .. math::

    \psi(r) = \frac{1}{\sqrt{V}} \sum_k \sum_G c_{kG} e^{i(k+G)r}

  However, according to bloch theorum, which uses extra periodic constraints,
  the parametric form of wave function can be reduced to

  .. math::

    \psi(r) = \frac{1}{\sqrt{V}} \sum_k d_k e^{ikr}\sum_G c_{kG} e^{iGr}

  The :math:`c_{kG}` part of the parameter can be computed from :py:func:`param_init`
  and :py:func:`coeff`. The :math:`d_k` part of the parameter we refer to
  :py:func:`jrystal.occupation`. For calculation of density, we only need
  the :math:`c_{kG}` and :math:`o_k=d_k^2`, which we also call :math:`o_k` the occupation over
  different :math:`k` frequencies. It is very intuitive because density is the
  absolute square of the wave function.

  Args:
    coeff: :math:`c_{kG}` part of the parameter. It can have a leading batch dimension
      which will be summed to get the overall density.
      Therefore the shape is :code:`(..., num_kpts, num_bands, n1, n2, n3)`.
    vol: volume of the unit cell, a real scalar.
    occupation: the occupation over different k frequencies.
      The shape is :code:`(..., num_kpts, num_bands)`, it should have the same leading dimension
      as :code:`coeff`.
      This is an option argument, when :code:`occupation=None`, we compute the density
      contribution from each :math:`k` without summing them. If :code:`occupation` is
      provided, we sum up all the density from each :math:`k` weighted by the
      occupation.

  Returns:
    A real valued tensor that represents the density at the spatial grid
    computed from :py:func:`jrystal.grid.r_vectors`.
    The shape is :code:`(n1, n2, n3)` if :code:`occupation` is provided,
    else the shape is :code:`(..., num_kpts, num_bands, n1, n2, n3)`.
  """
  wave_grid_arr = wave_grid(coeff, vol)
  dens = absolute_square(wave_grid_arr)

  if occupation is not None:
    occ = jnp.expand_dims(occupation, range(-3, 0))
    try:
      occ = jnp.broadcast_to(occ, dens.shape)
      dens = jnp.sum(dens * occ, axis=range(occupation.ndim))
    except ValueError:
      raise ValueError(
        "Occupation should have a leading dimension that is the same as coeff."
        f"Got occupation shape: {occupation.shape}, coeff shape: {coeff.shape}"
      )
  return dens


def density_grid_reciprocal(
  coeff: Complex[Array, "spin kpts band n1 n2 n3"],
<<<<<<< HEAD
  vol: float | Array,
  occupation: Optional[OccupationArray] = None,
=======
  vol: Union[float, Array],
  occupation: Optional[OccupationArray] = None
>>>>>>> d0b59a2a
) -> ScalarGrid[Complex, 3]:
  r"""Fourier transform of the density grid.

  In a system with electrons, the density of the electron is the result of
  multiple wave functions overlapping in the space. As we mention in
  :py:func:`wave_grid`, the wave function is a linear combination of 3D fourier
  components. To compute the density, usually we only need to take the absolute
  square of each wave function and sum them up.

  .. math::

    \rho(r) = \sum_i |\psi_i(r)|^2

  :py:func:`density_grid` computes the density :math:`\rho(r)` at the spatial grid
  generated from :py:func:`jrystal.grid.r_vectors`.

  The fourier transformation of :math:`\rho(r)` is

  .. math::

    \tilde{\rho}(G) = \int \rho(r) e^{-iGr} dr

  We can also evaluate the :math:`\tilde{\rho}(G)` at any :math:`G`, but this function
  computes the :math:`\tilde{\rho}(G)` evaluated at the grid generated from
  :py:func:`jrystal.grid.g_vectors`. It is equivalent to computing the :math:`\rho(r)`
  at :py:func:`jrystal.grid.r_vectors` and then do the discrete fourier
  transform.

  Since this function is just composing FFT with :py:func:`density_grid`,
  we refer you to :py:func:`density_grid` for more details.

  Args:
    coeff: coefficients of the wave functions.
    vol: volume of the unit cell.
    occupation: occupation over the different :math:`k` components, see more in
      :py:func:`density_grid`.

  Returns:
    A complex valued tensor representing :math:`\tilde{\rho}(G)` evaluated at :math:`G`
    generated from :py:func:`jrystal.grid.g_vectors`.
  """
  dens = density_grid(coeff, vol, occupation)
  return jnp.fft.fftn(dens, axes=range(-3, 0))


def wave_r(
  r: Float[Array, "3"],
  coeff: Complex[Array, "spin kpts band n1 n2 n3"],
  cell_vectors: Float[Array, "3 3"],
  g_vector_grid: Optional[ScalarGrid[Float, 3]] = None,
) -> Complex[Array, "spin kpts band *b"]:
  r"""Evaluate plane wave functions at location r.

  TODO(litb): I think the g_vector_grid is not necessary, we can compute it from
    cell_vectors. Otherwise, if we specify g_vector_grid and it is not
    compatible with cell_vectors, then we shouldn't use its vol. And also seem
    very weird.

  This function basically computes the :math:`\psi(r)` following the equation

  .. math::

    \psi(r) = \frac{1}{\sqrt{V}} \sum_G c_{G} e^{iGr}

  the :code:`coeff` provided is the :math:`c_{G}`, the :code:`cell_vectors` is
  used to generate the grid of frequency components $G$ by calling the function
  :py:func:`jrystal.grid.g_vectors`. The :code:`r` is the location where we
  evaluate the wave function.

  The :code:`coeff` passed to this function has shape :code:`(..., n1, n2, n3)`,
  it can have leading batch dimensions.

  Args:
    r: spatial location to evaluate the wave function, shape: (3,).
    coeff: wave function coefficients, which has a shape of
      :code:`(..., n1, n2, n3)`.
      it can be created from :py:func:`param_init` followed by :py:func:`coeff`.
    cell_vectors: the cell vectors of the crystal unit cell.
    g_vector_grid: to be resolved.

  Returns:
    Complex tensor that represents wave functions evaluated at location r,
    with shape of the leading dimensions of the coeff (...).
  """
  vol = volume(cell_vectors)
  n1, n2, n3 = coeff.shape[-3:]

  if g_vector_grid is None:
    g_vector_grid = g_vectors(cell_vectors, [n1, n2, n3])

  if r.shape != (3,):
    raise ValueError("r must have shape (3,)")
  leading_dims = coeff.shape[:-3]
  coeff_ = coeff.reshape((-1, n1, n2, n3))
  output = jnp.exp(1j * g_vector_grid @ r)
  output = jnp.einsum("lxyz,xyz->skb", coeff_, output)
  output = jnp.reshape(output, leading_dims)
  return output / jnp.sqrt(vol)


def density_r(
  r: Float[Array, "3"],
  coeff: Complex[Array, "spin kpts band n1 n2 n3"],
  cell_vectors: Float[Array, "3 3"],
  g_vector_grid: Optional[ScalarGrid[Float, 3]] = None,
  occupation: Optional[OccupationArray] = None,
):
  r"""Compute the electron density at location r.

  :py:func:`wave_r` computes the electron density at location :math:`r`.
  This function computes the density at location :math:`r`. If occupation is
  not provided, it simply returns the absolute square of the :py:func:`wave_r`.
  If occupation is provided, the :code:`coeff` needs to have a shape of
  :code:`(num_spin, num_kpts, num_bands, n1, n2, n3)`, the :code:`occupation`
  needs to have the dimension of the :code:`(num_spin, num_kpts, num_bands)`.

  Args:
    r: spatial location to evaluate the density, shape: (3,).
    coeff: wave function coefficients, which has a shape of
      :code:`(num_spin, num_kpts, num_bands, n1, n2, n3)`.
      it can be created from :py:func:`param_init` followed by :py:func:`coeff`.
    cell_vectors: the cell vectors of the crystal unit cell.
    g_vector_grid: the G vectors computed from
      :py:func:`jrystal.grid.g_vectors`.
    occupation: occupation over different k frequencies.
      Refer to :py:func:`density_grid` for more information.

  Returns:
    A real scalar that represents the density at location r.
  """
  density = absolute_square(wave_r(r, coeff, cell_vectors, g_vector_grid))
  if occupation is not None:
    density = jnp.sum(density * occupation)
  return density


def nabla_density_r(
  r: Float[Array, "3"],
  coeff: Complex[Array, "spin kpts band n1 n2 n3"],
  cell_vectors: Float[Array, "3 3"],
  g_vector_grid: Optional[ScalarGrid[Float, 3]] = None,
  occupation: Optional[OccupationArray] = None,
):
  r"""Compute the first order derivative of the density at location r.

  Refer the :py:func:`density_r` for more information.

  Args:
    r: spatial location to evaluate the density, shape: (3,).
    coeff: wave function coefficients, which has a shape of
      :code:`(num_spin, num_kpts, num_bands, n1, n2, n3)`.
      it can be created from :py:func:`param_init` followed by :py:func:`coeff`.
    cell_vectors: the cell vectors of the crystal unit cell.
    g_vector_grid: the G vectors computed from
      :py:func:`jrystal.grid.g_vectors`.
    occupation: occupation over different k frequencies.
      Refer to :py:func:`density_grid` for more information.

  Returns:
    A :code:`(3,)` real vector that represents the density derivative at
      location :code:`r`.
  """

  def den(r):
    return density_r(r, coeff, cell_vectors, g_vector_grid, occupation)

  return jax.grad(den)(r)


def nabla_density_grid(
  r: Float[Array, "3"],
  coeff: Complex[Array, "spin kpts band n1 n2 n3"],
  cell_vectors: Float[Array, "3 3"],
  g_vector_grid: Optional[ScalarGrid[Float, 3]] = None,
  occupation: Optional[OccupationArray] = None,
) -> ScalarGrid[Float, 3]:
  r"""Compute the first order derivative of the density at a specific grid of
  spatial locations.

  Refer the :py:func:`density_grid` for more information.

  Args:
    coeff: :math:`c_{kG}` part of the parameter. It can have a leading batch dimension
      which will be summed to get the overall density.
      Therefore the shape is :code:`(..., num_kpts, num_bands, n1, n2, n3)`.
    vol: volume of the unit cell, a real scalar.
    occupation: the occupation over different k frequencies.
      The shape is :code:`(..., num_kpts, num_bands)`, it should have the same leading dimension
      as :code:`coeff`.
      This is an option argument, when :code:`occupation=None`, we compute the density
      contribution from each :math:`k` without summing them. If :code:`occupation` is
      provided, we sum up all the density from each :math:`k` weighted by the
      occupation.

  Returns:
    A real valued tensor that represents the density derivative at the spatial
    grid computed from :py:func:`jrystal.grid.r_vectors`.
    The shape is :code:`(n1, n2, n3, 3)` if :code:`occupation` is provided,
    else the shape is :code:`(..., num_kpts, num_bands, n1, n2, n3, 3)`.
  """

  r = jnp.reshape(r, (-1))

  if r.shape[0] != 3:
    raise ValueError("r must have shape (3,)")

  vol = volume(cell_vectors)
  n1, n2, n3 = coeff.shape[-3:]

  if g_vector_grid is None:
    g_vector_grid = g_vectors(cell_vectors, [n1, n2, n3])

  gr = jnp.dot(g_vector_grid, r)

  cosgr = jnp.cos(gr)
  singr = jnp.sin(gr)
  cr = jnp.real(coeff)
  ci = jnp.imag(coeff)

  rcos = jnp.einsum("skbxyz,xyz->skbxyz", cr, cosgr)
  rsin = jnp.einsum("skbxyz,xyz->skbxyz", cr, singr)
  icos = jnp.einsum("skbxyz,xyz->skbxyz", ci, cosgr)
  isin = jnp.einsum("skbxyz,xyz->skbxyz", ci, singr)

  o1 = jnp.sum(rcos - isin, axis=range(-3, 0))
  o1 = jnp.expand_dims(o1, -1)
  o2 = -jnp.einsum("skbxyz,xyzd->skbd", rsin + icos, g_vector_grid)
  o3 = jnp.sum(rsin + icos, axis=range(-3, 0))
  o3 = jnp.expand_dims(o3, -1)
  o4 = jnp.einsum("skbxyz,xyzd->skbd", rcos - isin, g_vector_grid)

  output = 2 * (o1 * o2 + o3 * o4)

  if occupation is not None:
    occupation = jnp.expand_dims(occupation, -1)
    output = jnp.sum(output * occupation, axis=range(0, 3)) / vol

  return output<|MERGE_RESOLUTION|>--- conflicted
+++ resolved
@@ -1,8 +1,5 @@
 """Planewave module."""
-<<<<<<< HEAD
-=======
 from typing import Optional, Tuple, Union
->>>>>>> d0b59a2a
 
 import jax
 import jax.numpy as jnp
@@ -206,13 +203,8 @@
 
 def density_grid(
   coeff: Complex[Array, "spin kpts band n1 n2 n3"],
-<<<<<<< HEAD
-  vol: float | Array,
-  occupation: Optional[OccupationArray] = None,
-=======
   vol: Union[float, Array],
   occupation: Optional[OccupationArray] = None
->>>>>>> d0b59a2a
 ) -> ScalarGrid[Complex, 3]:
   r"""Compute the density at the spatial grid.
 
@@ -289,13 +281,8 @@
 
 def density_grid_reciprocal(
   coeff: Complex[Array, "spin kpts band n1 n2 n3"],
-<<<<<<< HEAD
-  vol: float | Array,
-  occupation: Optional[OccupationArray] = None,
-=======
   vol: Union[float, Array],
   occupation: Optional[OccupationArray] = None
->>>>>>> d0b59a2a
 ) -> ScalarGrid[Complex, 3]:
   r"""Fourier transform of the density grid.
 
