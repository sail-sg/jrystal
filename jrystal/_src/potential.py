"""Potentials."""
from typing import Tuple, Union

import jax.numpy as jnp
from jax.lax import stop_gradient
from jaxtyping import Array, Complex, Float


def hartree_reciprocal(
  density_grid_reciprocal: Complex[Array, 'x y z'],
  g_vector_grid: Float[Array, 'x y z 3'],
  kohn_sham: bool = False
) -> Complex[Array, 'x y z']:
  r"""Calculate the Hartree potential in reciprocal space.

  The Hartree potential represents the classical electrostatic interaction between electrons.
  In reciprocal space, it obeys the following equation:

  .. math::
      \hat{V}_H(\mathbf{G}) = 4\pi \frac{\hat{n}(\mathbf{G})}{|\mathbf{G}|^2},
      \quad \hat{V}_H(\mathbf{0}) = 0

  where:
  
  - :math:`\hat{V}_H(\mathbf{G})` is the Hartree potential in reciprocal space
  - :math:`\hat{n}(\mathbf{G})` is the electron density in reciprocal space
  - :math:`\mathbf{G}` is the reciprocal lattice vector

  Please also refer to the tutorial :doc:`Total Energy Minimization <../tutorial/total_energy>`
  for more details.

  Args:
    density_grid_reciprocal (Complex[Array, 'x y z']): Electron density in 
      reciprocal space.
    g_vector_grid (Float[Array, 'x y z 3']): Grid of G-vectors in reciprocal space.
    kohn_sham (bool, optional): If True, use Kohn-Sham formalism. Defaults to False.

  Returns:
    Complex[Array, 'x y z']: Hartree potential in reciprocal space. If  density_grid_reciprocal has batch axes, they are preserved in the output.
  """
  dim = g_vector_grid.shape[-1]
  g_vec_square = jnp.sum(g_vector_grid**2, axis=-1)  # [x y z]
  g_vec_square = g_vec_square.at[(0,) * dim].set(1e-16)

  if kohn_sham:
    density_grid_reciprocal = stop_gradient(density_grid_reciprocal)

  output = density_grid_reciprocal / g_vec_square
  output = output.at[(0,) * dim].set(0)
  output = output * 4 * jnp.pi

  if not kohn_sham:
    output /= 2

  return output


def hartree(
  density_grid_reciprocal: Complex[Array, 'x y z'],
  g_vector_grid: Float[Array, 'x y z 3'],
  kohn_sham: bool = False
) -> Complex[Array, 'x y z']:
  r"""Calculate the Hartree potential in real space.

  Computes the Hartree potential by applying inverse Fourier transform to the
  reciprocal space potential. The real-space Hartree potential represents the
  classical electrostatic interaction between electrons:

  .. math::
      V_H(\mathbf{r}) = \mathcal{F}^{-1}[\hat{V}_H(\mathbf{G})]

  where:
  
  - :math:`V_H(\mathbf{r})` is the Hartree potential in real space
  - :math:`\hat{V}_H(\mathbf{G})` is the Hartree potential in reciprocal space
  - :math:`\mathcal{F}^{-1}` denotes the inverse Fourier transform

  Args:
    density_grid_reciprocal (Complex[Array, 'x y z']): Electron density in 
      reciprocal space.
    g_vector_grid (Float[Array, 'x y z 3']): Grid of G-vectors in reciprocal space.
    kohn_sham (bool, optional): If True, use Kohn-Sham formalism. Defaults to False.

  Returns:
    Complex[Array, 'x y z']: Hartree potential in real space. If density_grid_reciprocal has batch axes, they are preserved in the output.
  """
  har_pot_grid_rcprl = hartree_reciprocal(
    density_grid_reciprocal, g_vector_grid, kohn_sham
  )
  return jnp.fft.ifftn(har_pot_grid_rcprl, axes=range(-3, 0))


def external_reciprocal(
  position: Float[Array, 'atom 3'],
  charge: Float[Array, 'atom'],
  g_vector_grid: Float[Array, 'x y z 3'],
  vol: Float,
) -> Complex[Array, 'x y z']:
  r"""Calculate the external potential in reciprocal space.

  The external potential represents the Coulomb interaction between electrons
  and nuclei. In reciprocal space, it is computed as a sum over atomic
  contributions:

  .. math::
      \hat{V}_{\text{ext}}(\mathbf{G}) = \sum_{\alpha} Z_{\alpha}
      e^{-i\mathbf{G}\cdot\mathbf{R}_{\alpha}} v(\mathbf{G})

  where:

  - :math:`Z_{\alpha}` is the nuclear charge of atom :math:`\alpha`
  - :math:`\mathbf{R}_{\alpha}` is the position of atom :math:`\alpha`
  - :math:`v(\mathbf{G}) = -4\pi/|\mathbf{G}|^2` is the Coulomb potential in reciprocal space
  - :math:`\mathbf{G}` is the reciprocal lattice vector

  Args:
    position (Float[Array, 'atom 3']): Atomic positions in the unit cell.
    charge (Float[Array, 'atom']): Nuclear charges.
    g_vector_grid (Float[Array, 'x y z 3']): Grid of G-vectors in reciprocal space.
    vol (Float): Volume of the unit cell.

  Returns:
    Complex[Array, 'x y z']: External potential in reciprocal space.
  """
  dim = position.shape[-1]
  g_norm_square = jnp.sum(g_vector_grid**2, axis=-1)
  si = jnp.exp(-1.j * jnp.matmul(g_vector_grid, position.transpose()))
  num_grids = jnp.prod(jnp.array(g_vector_grid.shape[:-1]))
  # num_grids is to cancel the parseval factor in ``reciprocal_braket``

  charge = jnp.expand_dims(charge, range(3))
  g_norm_square = jnp.expand_dims(g_norm_square, -1)
  vi = charge / (g_norm_square + 1e-10)
  vi = vi.at[(0,) * dim].set(0)
  vi *= 4 * jnp.pi

  output = jnp.sum(vi * si, axis=-1)
  return -output * num_grids / vol


def external(
  position: Float[Array, 'atom 3'],
  charge: Float[Array, 'atom'],
  g_vector_grid: Float[Array, 'x y z 3'],
  vol: Float,
) -> Complex[Array, 'x y z']:
  r"""Calculate the external potential in real space.

  Computes the external potential by applying inverse Fourier transform to the
  reciprocal space potential. The real-space external potential represents the
  Coulomb interaction between electrons and nuclei:

  .. math::
      V_{\text{ext}}(\mathbf{r}) = \mathcal{F}^{-1}[\hat{V}_{\text{ext}}(\mathbf{G})]

  where:
  
  - :math:`V_{\text{ext}}(\mathbf{r})` is the external potential in real space
  - :math:`\hat{V}_{\text{ext}}(\mathbf{G})` is the external potential in reciprocal space
  - :math:`\mathcal{F}^{-1}` denotes the inverse Fourier transform

  Args:
    position (Float[Array, 'atom 3']): Atomic positions in the unit cell.
    charge (Float[Array, 'atom']): Nuclear charges.
    g_vector_grid (Float[Array, 'x y z 3']): Grid of G-vectors in reciprocal space.
    vol (Float): Volume of the unit cell.

  Returns:
    Complex[Array, 'x y z']: External potential in real space.
  """
  ext_pot_grid_rcprl = external_reciprocal(position, charge, g_vector_grid, vol)
  return jnp.fft.ifftn(ext_pot_grid_rcprl, axes=range(-3, 0))


def _lda_density(
  density_grid: Float[Array, '*d x y z']
) -> Float[Array, '*d x y z']:
  r"""Calculate the LDA exchange-correlation energy density.

  Implements the Local Density Approximation (LDA) for the exchange-correlation
  energy density in the spin-unpolarized case:

  .. math::
      \varepsilon_{xc}^{\text{LDA}}[n] = -\frac{3}{4}
      \left(\frac{3}{\pi}\right)^{1/3} n(\mathbf{r})^{1/3}

  where:
  
  - :math:`n(\mathbf{r})` is the electron density
  - :math:`\varepsilon_{xc}^{\text{LDA}}` is the exchange-correlation energy density

  Args:
    density_grid (Float[Array, '*d x y z']): Real-space electron density.
      May include batch dimensions.

  Returns:
    Float[Array, '*d x y z']: LDA exchange-correlation energy density.
      Preserves any batch dimensions from the input.
  """
  t3 = 3**(0.1e1 / 0.3e1)
  t4 = jnp.pi**(0.1e1 / 0.3e1)
  t8 = 2.220446049250313e-16**(0.1e1 / 0.3e1)
  t10 = jnp.where(0.1e1 <= 2.22044604925e-16, t8 * 2.22044604925e-16, 1)
  t11 = density_grid**(0.1e1 / 0.3e1)
  t15 = jnp.where(
    density_grid / 0.2e1 <= 1e-15, 0, -0.3e1 / 0.8e1 * t3 / t4 * t10 * t11
  )
  res = 0.2e1 * 1. * t15
  return res


def xc_lda(density_grid: Float[Array, 'x y z'],
           kohn_sham: bool = False) -> Float[Array, 'x y z']:
  r"""Calculate the LDA exchange-correlation potential.

  Implements the Local Density Approximation (LDA) for the exchange-correlation
  potential in the spin-unpolarized case. The potential is obtained as the
  functional derivative of the LDA energy:

  .. math::
      v_{xc}^{\text{LDA}}(\mathbf{r}) = -\left(\frac{3\rho(\mathbf{r})}{\pi}
      \right)^{1/3}

  where:
  
  - :math:`\rho(\mathbf{r})` is the electron density
  - :math:`v_{xc}^{\text{LDA}}` is the exchange-correlation potential

  Args:
    density_grid (Float[Array, 'x y z']): Real-space electron density.
    kohn_sham (bool, optional): If True, use Kohn-Sham formalism. Defaults to False.

  Returns:
    Float[Array, 'x y z']: LDA exchange-correlation potential.
  """
  dim = density_grid.ndim
  if dim > 3:
    density_grid = jnp.sum(density_grid, axis=range(0, dim - 3))

  if kohn_sham:
    density_grid = stop_gradient(density_grid)
    output = -(density_grid * 3. / jnp.pi)**(1 / 3)
  else:
    return _lda_density(density_grid)

  return output


def effective(
  density_grid: Float[Array, 'x y z'],
  position: Float[Array, "num_atom 3"],
  charge: Float[Array, "num_atom"],
  g_vector_grid: Float[Array, 'x y z 3'],
  vol: Float,
  split: bool = False,
  xc: str = "lda",
  kohn_sham: bool = False,
  spin_restricted: bool = True,
<<<<<<< HEAD
) -> Union[
  Tuple[Float[Array, 'x y z'], Float[Array, 'x y z'], Float[Array, 'x y z']], Float[Array, 'x y z']
]:
  r"""Calculate the effective potential in real space.
=======
) -> Union[Tuple[
  Float[Array, 'x y z'], Float[Array, 'x y z'], Float[Array, 'x y z']],
           Float[Array, 'x y z']]:
  r"""Calculate the effective potential for electronic structure calculations.
>>>>>>> 91a52d38

  The effective potential is the sum of three contributions:

  .. math::
      V_{\text{eff}}(\mathbf{r}) = V_H(\mathbf{r}) + V_{\text{ext}}(\mathbf{r})
      + V_{xc}(\mathbf{r})

  where:

  - :math:`V_H(\mathbf{r})` is the Hartree potential
  - :math:`V_{\text{ext}}(\mathbf{r})` is the external (nuclear) potential
  - :math:`V_{xc}(\mathbf{r})` is the exchange-correlation potential
  
  .. warning::
    Currently supports only LDA exchange-correlation functional.

  Args:
    density_grid (Float[Array, 'x y z']): Real-space electron density.
    position (Float[Array, "num_atom 3"]): Atomic positions in the unit cell.
    charge (Float[Array, "num_atom"]): Nuclear charges.
    g_vector_grid (Float[Array, 'x y z 3']): Grid of G-vectors in reciprocal space.
    vol (Float): Volume of the unit cell.
    split (bool, optional): If True, return individual potential components.
      Defaults to False.
    xc (str, optional): Exchange-correlation functional type. Only "lda" is
      currently supported. Defaults to "lda".
    kohn_sham (bool, optional): If True, use Kohn-Sham formalism. Defaults to False.
    spin_restricted (bool, optional): If True, use spin-restricted calculation.
      Defaults to True.

  Returns:
    Union[Tuple[Array, Array, Array], Array]: If split is True, returns (Hartree, external, exchange-correlation) potentials. Otherwise returns their sum as the total effective potential.
  """
  dim = position.shape[-1]

  assert density_grid.ndim in [dim, dim + 1]  # w/w\o spin channel

  if spin_restricted and density_grid.ndim == dim + 1:
    density_grid = jnp.sum(density_grid, axis=0)

  density_grid_reciprocal = jnp.fft.fftn(density_grid, axes=range(-dim, 0))
  # reciprocal space:
  v_hartree = hartree_reciprocal(
    density_grid_reciprocal, g_vector_grid, kohn_sham
  )
  v_external = external_reciprocal(position, charge, g_vector_grid, vol)

  # real space:
  if xc.strip() in ["lda", "lda_x"]:
    v_xc = xc_lda(density_grid, kohn_sham)
  else:
    raise NotImplementedError("XC only support LDA for now.")

  # transform to real space
  v_hartree = jnp.fft.ifftn(v_hartree, axes=range(-dim, 0))
  v_external = jnp.fft.ifftn(v_external, axes=range(-dim, 0))

  if split:
    return v_hartree, v_external, v_xc
  else:
    return v_hartree + v_external + v_xc<|MERGE_RESOLUTION|>--- conflicted
+++ resolved
@@ -256,17 +256,11 @@
   xc: str = "lda",
   kohn_sham: bool = False,
   spin_restricted: bool = True,
-<<<<<<< HEAD
-) -> Union[
-  Tuple[Float[Array, 'x y z'], Float[Array, 'x y z'], Float[Array, 'x y z']], Float[Array, 'x y z']
-]:
-  r"""Calculate the effective potential in real space.
-=======
+
 ) -> Union[Tuple[
   Float[Array, 'x y z'], Float[Array, 'x y z'], Float[Array, 'x y z']],
            Float[Array, 'x y z']]:
   r"""Calculate the effective potential for electronic structure calculations.
->>>>>>> 91a52d38
 
   The effective potential is the sum of three contributions:
 
