--- conflicted
+++ resolved
@@ -79,11 +79,7 @@
   return -output * num_grids / vol
 
 
-<<<<<<< HEAD
 def xc_lda(density_grid: RealGrid) -> RealGrid:
-=======
-def xc_lda(density_grid: RealGrid,) -> RealGrid:
->>>>>>> 7ad95f5f
   r"""local density approximation potential.
 
   NOTE: this is a non-polarized lda potential
@@ -109,8 +105,4 @@
   if density_grid.ndim == 4:
     output = jnp.expand_dims(output / 2, axis=0)
 
-<<<<<<< HEAD
-  return output / 2
-=======
-  return output
->>>>>>> 7ad95f5f
+  return output / 2